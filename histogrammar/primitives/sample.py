#!/usr/bin/env python

# Copyright 2016 Jim Pivarski
# 
# Licensed under the Apache License, Version 2.0 (the "License");
# you may not use this file except in compliance with the License.
# You may obtain a copy of the License at
# 
#     http://www.apache.org/licenses/LICENSE-2.0
# 
# Unless required by applicable law or agreed to in writing, software
# distributed under the License is distributed on an "AS IS" BASIS,
# WITHOUT WARRANTIES OR CONDITIONS OF ANY KIND, either express or implied.
# See the License for the specific language governing permissions and
# limitations under the License.

import math

from histogrammar.defs import *
from histogrammar.util import *

class Sample(Factory, Container):
    @staticmethod
    def ed(entries, limit, values):
        if entries < 0.0:
            raise ContainerException("entries ({}) cannot be negative".format(entries))
        out = Sample(limit, None)
        del out.reservoir
        out.entries = entries
        out._limit = limit
        out._values = values
        return out

    @staticmethod
    def ing(limit, quantity):
        return Sample(limit, quantity)

    def __init__(self, limit, quantity):
        if limit <= 0.0:
            raise ContainerException("limit ({}) cannot be negative".format(limit))
        self.entries = 0.0
        self.quantity = serializable(quantity)
        self.reservoir = Reservoir(limit)
        super(Sample, self).__init__()

    @property
    def limit(self):
        if hasattr(self, "reservoir"):
            return self.reservoir.limit
        else:
            return self._limit

    @property
    def values(self):
        if hasattr(self, "reservoir"):
            return self.reservoir.values
        else:
            return self._values

    @property
    def size(self):
        if hasattr(self, "reservoir"):
            return self.reservoir.size
        else:
            return len(self._values)

    @property
    def isEmpty(self):
        if hasattr(self, "reservoir"):
            return self.reservoir.isEmpty
        else:
            return len(self._values) == 0

    def zero(self):
        return Sample(self.limit, self.quantity)

    def __add__(self, other):
        if isinstance(other, Sample):
            if self.limit != other.limit:
                raise ContainerException("cannot add Ssample because limit differs ({} vs {})".format(self.limit, other.limit))

            newreservoir = Reservoir(self.limit, *self.values)
            for y, weight in other.values:
                newreservoir.update(y, weight)

            out = Sample(self.limit, self.quantity)
            out.entries = self.entries + other.entries
            if hasattr(self, "reservoir"):
                out.reservoir = newreservoir
            else:
                del out.reservoir
                out._values = newreservoir.values
            return out

        else:
            raise ContainerException("cannot add {} and {}".format(self.name, other.name))

    def fill(self, datum, weight=1.0):
        if weight > 0.0:
            q = self.quantity(datum)

            self.reservoir.update(q, weight)

            # no possibility of exception from here on out (for rollback)
            self.entries += weight

    @property
    def children(self):
        return []

    def toJsonFragment(self, suppressName): return maybeAdd({
        "entries": floatToJson(self.entries),
        "limit": floatToJson(self.limit),
<<<<<<< HEAD
        "values": [{"w": w, "v": y} for y, w in sorted(self.values, key=lambda (y, w): y)],
        }, name=(None if suppressName else self.quantity.name))
=======
        "values": [{"w": w, "v": y} for y, w in sorted(self.values, key=lambda y_w: y_w[0])],
        }, name=self.quantity.name)
>>>>>>> 8ce65fdf

    @staticmethod
    def fromJsonFragment(json, nameFromParent):
        if isinstance(json, dict) and hasKeys(json.keys(), ["entries", "limit", "values"], ["name"]):
            if isinstance(json["entries"], (int, long, float)):
                entries = json["entries"]
            else:
                raise JsonFormatException(json["entries"], "Sample.entries")

            if isinstance(json.get("name", None), basestring):
                name = json["name"]
            elif json.get("name", None) is None:
                name = None
            else:
                raise JsonFormatException(json["name"], "Sample.name")

            if isinstance(json["limit"], (int, long, float)):
                limit = json["limit"]
            else:
                raise JsonFormatException(json["limit"], "Sample.limit")

            if isinstance(json["values"], list):
                values = []
                for i, wv in enumerate(json["values"]):
                    if isinstance(wv, dict) and hasKeys(wv.keys(), ["w", "v"]):
                        if isinstance(wv["w"], (int, long, float)):
                            w = float(wv["w"])
                        else:
                            raise JsonFormatException(wv["w"], "Sample.values {} w".format(i))

                        if isinstance(wv["v"], basestring):
                            v = wv["v"]
                        elif isinstance(wv["v"], (int, long, float)):
                            v = float(wv["v"])
                        elif isinstance(wv["v"], (list, tuple)):
                            for j, d in enumerate(wv["v"]):
                                if not isinstance(d, (int, long, float)):
                                    raise JsonFormatException(d, "Sample.values {} v {}".format(i, j))
                            v = tuple(map(float, wv["v"]))
                        else:
                            raise JsonFormatException(wv["v"], "Sample.values {} v".format(i))

                        values.append((v, w))

                    else:
                        raise JsonFormatException(wv, "Sample.values {}".format(i))

            else:
                raise JsonFormatException(json["values"], "Sample.values")

            out = Sample.ed(entries, limit, values)
            out.quantity.name = nameFromParent if name is None else name
            return out

        else:
            raise JsonFormatException(json, "Sample")

    def __repr__(self):
        return "Sample[{}, size={}]".format("empty" if self.isEmpty else repr(self.values[0][0]) + "...", self.size)

    def __eq__(self, other):
        return isinstance(other, Sample) and self.entries == other.entries and self.quantity == other.quantity and self.limit == other.limit and self.values == other.values

    def __hash__(self):
        return hash((self.entries, self.quantity, self.limit, self.value))

Factory.register(Sample)<|MERGE_RESOLUTION|>--- conflicted
+++ resolved
@@ -111,13 +111,8 @@
     def toJsonFragment(self, suppressName): return maybeAdd({
         "entries": floatToJson(self.entries),
         "limit": floatToJson(self.limit),
-<<<<<<< HEAD
-        "values": [{"w": w, "v": y} for y, w in sorted(self.values, key=lambda (y, w): y)],
-        }, name=(None if suppressName else self.quantity.name))
-=======
         "values": [{"w": w, "v": y} for y, w in sorted(self.values, key=lambda y_w: y_w[0])],
         }, name=self.quantity.name)
->>>>>>> 8ce65fdf
 
     @staticmethod
     def fromJsonFragment(json, nameFromParent):
