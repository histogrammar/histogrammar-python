--- conflicted
+++ resolved
@@ -14,8 +14,4 @@
 # See the License for the specific language governing permissions and
 # limitations under the License.
 
-<<<<<<< HEAD
-__version__ = "0.8.0"
-=======
-__version__ = "0.9-prerelease"
->>>>>>> 4215f9a2
+__version__ = "0.9-prerelease"