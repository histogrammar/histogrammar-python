--- conflicted
+++ resolved
@@ -722,82 +722,47 @@
         map(lambda _: one.fill(_), self.simple)
 
         two = Histogram(5, -3.0, 7.0, lambda x: x.double, lambda x: x.bool)
-<<<<<<< HEAD
         map(lambda _: two.fill(_), self.struct)
-        
-        from histogrammar.plot.bokeh import plot,save,view
-        glyph1 = one.bokeh("histogram")
-        glyph2 = two.bokeh()
-        c = plot(glyph1,glyph2)
-        save(c,"plot_histogram.html")
-
-        #self.checkHtml("example.html")
-=======
-        for _ in self.struct: two.fill(_)
 
         try:
             from histogrammar.plot.bokeh import plot,save,view
-            curve1 = one.bokeh("histogram")
-            curve2 = two.bokeh()
-            c = plot(curve1,curve2)
+            glyph1 = one.bokeh("histogram")
+            glyph2 = two.bokeh()
+            c = plot(glyph1,glyph2)
             save(c,"plot_histogram.html")
             #self.checkHtml("example.html")
         except ImportError:
             pass
->>>>>>> fb70913d
 
     def testPlotProfileErr(self):
         one = ProfileErr(5, -3.0, 7.0, lambda x: x, lambda x: x)
         map(lambda _: one.fill(_), self.simple)
     
-<<<<<<< HEAD
-        from histogrammar.plot.bokeh import plot,save,view
-        glyph = one.bokeh("errors")
-        c = plot(glyph)
-        save(c,"plot_errors.html")
-    
-        #self.checkHtml("example.html")
-=======
         try:
             from histogrammar.plot.bokeh import plot,save,view
-            curve = one.bokeh("errors")
-            c = plot(curve)
+            glyph = one.bokeh("errors")
+            c = plot(glyph)
             save(c,"plot_errors.html")
             #self.checkHtml("example.html")
         except ImportError:
             pass
->>>>>>> fb70913d
 
     def testPlotStack(self):
         one = Histogram(5, -3.0, 7.0, lambda x: x)
         two = Histogram(5, -3.0, 7.0, lambda x: x)
-<<<<<<< HEAD
 
         labeling = Label(one=one, two=two)
         map(lambda _: labeling.fill(_), self.simple)
 
-        from histogrammar.plot.bokeh import plot,save,view
-        s = Stack.build(one,two)
-        glyph = s.bokeh()
-        c = plot(glyph)
-        save(c,"plot_stack.html")
-   
-        #self.checkHtml("example.html")
-=======
-        for _ in self.simple:  
-            one.fill(_)
-            two.fill(_)
-   
         try:
             from histogrammar.plot.bokeh import plot,save,view
             s = Stack.build(one,two)
-            curve = s.bokeh()
-            c = plot(curve)
+            glyph = s.bokeh()
+            c = plot(glyph)
             save(c,"plot_stack.html")
             #self.checkHtml("example.html")
         except ImportError:
             pass
->>>>>>> fb70913d
 
     ################################################################ SparselyBin
 
