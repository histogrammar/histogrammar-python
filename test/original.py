--- conflicted
+++ resolved
@@ -326,15 +326,10 @@
             
             for _ in left: leftAveraging.fill(_)
             for _ in right: rightAveraging.fill(_)
-<<<<<<< HEAD
-            
-            self.assertAlmostEqual(leftAveraging.value.mean, self.meanWeighted(list(map(lambda _: _.double, left)), list(map(lambda _: _.int, left))))
-            self.assertAlmostEqual(rightAveraging.value.mean, self.meanWeighted(list(map(lambda _: _.double, right)), list(map(lambda _: _.int, right))))
-=======
+
 
             self.assertAlmostEqual(leftAveraging.cut.mean, self.meanWeighted(list(map(lambda _: _.double, left)), list(map(lambda _: _.int, left))))
             self.assertAlmostEqual(rightAveraging.cut.mean, self.meanWeighted(list(map(lambda _: _.double, right)), list(map(lambda _: _.int, right))))
->>>>>>> c50a6d20
 
             finalResult = leftAveraging + rightAveraging
 
